import unittest
from codelists_rs.codelist import CodeList


class TestCodeListBasics(unittest.TestCase):

    def setUp(self):
        self.codelist = CodeList(
            name="Test Codelist",
            codelist_type="ICD10",
            source="Manually created",
        )

    def test_create_basic_codelist(self):
        codelist = CodeList(
            name="Test Codelist",
            codelist_type="ICD10",
            source="Manually created",
        )
        codelist.add_entry("A00", "Cholera")
        self.assertEqual(codelist.entries(), [("A00", "Cholera")])

    def test_invalid_codelist_type(self):
        with self.assertRaises(ValueError) as e:
            CodeList(
                name="Test Codelist",
                codelist_type="INVALID",
                source="Manually created",
            )
        self.assertEqual(str(e.exception), "Invalid codelist type: INVALID")

    def test_add_duplicate_entries(self):
        self.codelist.add_entry("A01", "Typhoid fever")
        self.codelist.add_entry("A01", "Typhoid fever")  # duplicate entry
        self.assertEqual(len(self.codelist.entries()), 1)

    def test_contributors_and_dates(self):
        self.assertEqual(set(), self.codelist.contributors)
        self.codelist.add_contributor("John Doe")
        self.assertEqual({"John Doe"}, self.codelist.contributors)
        self.codelist.add_contributor("Jane Smith")
        self.assertEqual({"John Doe", "Jane Smith"}, self.codelist.contributors)
        self.codelist.remove_contributor("John Doe")
        self.assertEqual({"Jane Smith"}, self.codelist.contributors)
        self.assertIn("date_created", self.codelist.get_dates())
        self.assertIn("last_modified_date", self.codelist.get_dates())

    def test_tags_and_usage(self):
        self.codelist.add_tag("pneumonia")
        self.codelist.add_tag("fever")
        self.assertIn("pneumonia", self.codelist.get_tags())
        self.assertIn("fever", self.codelist.get_tags())
        self.codelist.remove_tag("fever")
        self.assertNotIn("fever", self.codelist.get_tags())

        self.codelist.add_usage("clinical trials")
        self.codelist.add_usage("research")
        self.assertIn("clinical trials", self.codelist.get_usage())
        self.assertIn("research", self.codelist.get_usage())
        self.codelist.remove_usage("research")
        self.assertNotIn("research", self.codelist.get_usage())

    def test_license_management(self):
        self.codelist.add_license("MIT")
        self.assertEqual("MIT", self.codelist.get_license_info())
        self.codelist.update_license("Apache 2.0")
        self.assertEqual("Apache 2.0", self.codelist.get_license_info())
        self.codelist.remove_license()
        self.assertIsNone(self.codelist.get_license_info())

    def test_purpose_and_context(self):
        self.codelist.add_purpose("To identify those with pneumonia in primary care")
        self.assertEqual("To identify those with pneumonia in primary care", self.codelist.get_purpose())
        self.codelist.update_purpose("To identify those with pneumonia in secondary care")
        self.assertEqual("To identify those with pneumonia in secondary care", self.codelist.get_purpose())
        self.codelist.remove_purpose()
        self.assertIsNone(self.codelist.get_purpose())

        self.codelist.add_audience("epidemiologists using CPRD")
        self.codelist.add_use_context("CPRD database")
        self.assertEqual("epidemiologists using CPRD", self.codelist.get_audience())
        self.assertEqual("CPRD database", self.codelist.get_use_context())
        self.codelist.update_audience("epidemiologists using CPRD and other databases")
        self.codelist.update_use_context("CPRD and other databases")
        self.assertEqual("epidemiologists using CPRD and other databases", self.codelist.get_audience())
        self.assertEqual("CPRD and other databases", self.codelist.get_use_context())
        self.codelist.remove_audience()
        self.codelist.remove_use_context()
        self.assertIsNone(self.codelist.get_audience())
        self.assertIsNone(self.codelist.get_use_context())

    def test_validation(self):
        self.assertEqual(False, self.codelist.is_validated())
        self.codelist.add_validation_info(
            reviewer="Michelle Obama",
            status="in review",
            notes="Looking good"
        )
        self.assertEqual("Michelle Obama", self.codelist.get_reviewer())
        self.assertEqual("in review", self.codelist.get_validation_status())
        self.assertEqual("Looking good", self.codelist.get_validation_notes())
        self.codelist.update_validation_notes("Needs more work")
        self.assertEqual("Looking good\nNeeds more work", self.codelist.get_validation_notes())


class TestCodeListValidation(unittest.TestCase):

    def test_validate_icd10(self):
        codelist = CodeList(
            name="Test Codelist",
            codelist_type="ICD10",
            source="Manually created",
        )
        codelist.add_entry("A02", "Salmonella infections")
        codelist.validate_codes()
        codelist.add_entry("INVALID_CODE", "Invalid code")
        with self.assertRaises(ValueError) as e:
            codelist.validate_codes()
        self.assertIn("Code INVALID_CODE is an invalid length", str(e.exception))

    def test_validate_snomed(self):
        codelist = CodeList(
            name="Test SNOMED",
            codelist_type="SNOMED",
            source="Manually created",
        )
        codelist.add_entry("123456", "Valid SNOMED")
        codelist.add_entry("12345678", "Valid SNOMED")
        codelist.validate_codes()
        codelist.add_entry("11", "Invalid SNOMED")
        with self.assertRaises(ValueError) as e:
            codelist.validate_codes()
        self.assertIn("Code 11 is an invalid length for type SNOMED", str(e.exception))

<<<<<<< HEAD

    def test_x_code_added_icd10(self):
=======
    def test_truncate_icd10_to_3_digits(self):
        codelist = CodeList(
            name="Test Codelist",
            codelist_type="ICD10",
            source="Manually created",
        )
        # codelist of various lengths
        codelist.add_entry("A01.1", "Typhoid fever, intestinal more complex")
        codelist.add_entry("A01", "Typhoid fever, intestinal")
        codelist.add_entry("A02", "Salmonella infections")
        codelist.add_entry("A0311", "Random infections, unspecified")

        codelist.truncate_to_3_digits(term_management="first")

        ## May be in different order so test entries to account for that
        self.assertEqual(len(codelist.entries()), 3)
        self.assertIn(("A01", "Typhoid fever, intestinal"), codelist.entries())
        self.assertIn(("A02", "Salmonella infections"), codelist.entries())
        self.assertIn(("A03", "Random infections, unspecified"), codelist.entries())

    def test_invalid_term_management_arg_for_truncate(self):
>>>>>>> c63f9575
        codelist = CodeList(
            name="Test Codelist",
            codelist_type="ICD10",
            source="Manually created",
        )
<<<<<<< HEAD
        codelist.add_entry("A01", "Typhoid fever")
        self.assertEqual(codelist.entries(), [("A01", "Typhoid fever")])
        codelist.add_x_codes()
        self.assertIn(("A01X", "Typhoid fever"), codelist.entries())

    def test_x_code_not_added_snomed(self):
        codelist = CodeList(
            name="Test SNOMED",
=======
        codelist.add_entry("A01.1", "Typhoid fever, intestinal more complex")
        with self.assertRaises(ValueError) as e:
            codelist.truncate_to_3_digits(term_management="invalid")
        self.assertEqual(str(e.exception), "invalid is not known. Valid values are 'first'")

    def test_cannot_truncate_snomed(self):
        codelist = CodeList(
            name="Test SNOMED Codelist",
>>>>>>> c63f9575
            codelist_type="SNOMED",
            source="Manually created",
        )
        codelist.add_entry("123456", "Valid SNOMED")
<<<<<<< HEAD
        self.assertEqual(codelist.entries(), [("123456", "Valid SNOMED")])

        with self.assertRaises(ValueError) as e:
            codelist.add_x_codes()
        self.assertEqual(str(e.exception), "SNOMED cannot be transformed by having X added to the end of it")
=======
        with self.assertRaises(ValueError) as e:
            codelist.truncate_to_3_digits(term_management="first")
        self.assertEqual(str(e.exception), "SNOMED cannot be truncated to 3 digits.")


>>>>>>> c63f9575

if __name__ == '__main__':
    unittest.main()<|MERGE_RESOLUTION|>--- conflicted
+++ resolved
@@ -132,10 +132,6 @@
             codelist.validate_codes()
         self.assertIn("Code 11 is an invalid length for type SNOMED", str(e.exception))
 
-<<<<<<< HEAD
-
-    def test_x_code_added_icd10(self):
-=======
     def test_truncate_icd10_to_3_digits(self):
         codelist = CodeList(
             name="Test Codelist",
@@ -157,13 +153,34 @@
         self.assertIn(("A03", "Random infections, unspecified"), codelist.entries())
 
     def test_invalid_term_management_arg_for_truncate(self):
->>>>>>> c63f9575
-        codelist = CodeList(
-            name="Test Codelist",
-            codelist_type="ICD10",
-            source="Manually created",
-        )
-<<<<<<< HEAD
+        codelist = CodeList(
+            name="Test Codelist",
+            codelist_type="ICD10",
+            source="Manually created",
+        )
+        codelist.add_entry("A01.1", "Typhoid fever, intestinal more complex")
+        with self.assertRaises(ValueError) as e:
+            codelist.truncate_to_3_digits(term_management="invalid")
+        self.assertEqual(str(e.exception), "invalid is not known. Valid values are 'first'")
+
+    def test_cannot_truncate_snomed(self):
+        codelist = CodeList(
+            name="Test SNOMED Codelist",
+            codelist_type="SNOMED",
+            source="Manually created",
+        )
+        codelist.add_entry("123456", "Valid SNOMED")
+        with self.assertRaises(ValueError) as e:
+            codelist.truncate_to_3_digits(term_management="first")
+        self.assertEqual(str(e.exception), "SNOMED cannot be truncated to 3 digits.")
+        
+     
+    def test_x_code_added_icd10(self):
+        codelist = CodeList(
+            name="Test Codelist",
+            codelist_type="ICD10",
+            source="Manually created",
+        )
         codelist.add_entry("A01", "Typhoid fever")
         self.assertEqual(codelist.entries(), [("A01", "Typhoid fever")])
         codelist.add_x_codes()
@@ -172,33 +189,19 @@
     def test_x_code_not_added_snomed(self):
         codelist = CodeList(
             name="Test SNOMED",
-=======
-        codelist.add_entry("A01.1", "Typhoid fever, intestinal more complex")
-        with self.assertRaises(ValueError) as e:
-            codelist.truncate_to_3_digits(term_management="invalid")
-        self.assertEqual(str(e.exception), "invalid is not known. Valid values are 'first'")
-
-    def test_cannot_truncate_snomed(self):
-        codelist = CodeList(
-            name="Test SNOMED Codelist",
->>>>>>> c63f9575
             codelist_type="SNOMED",
             source="Manually created",
         )
         codelist.add_entry("123456", "Valid SNOMED")
-<<<<<<< HEAD
         self.assertEqual(codelist.entries(), [("123456", "Valid SNOMED")])
 
         with self.assertRaises(ValueError) as e:
             codelist.add_x_codes()
         self.assertEqual(str(e.exception), "SNOMED cannot be transformed by having X added to the end of it")
-=======
-        with self.assertRaises(ValueError) as e:
-            codelist.truncate_to_3_digits(term_management="first")
-        self.assertEqual(str(e.exception), "SNOMED cannot be truncated to 3 digits.")
-
-
->>>>>>> c63f9575
+
+
+
+        
 
 if __name__ == '__main__':
     unittest.main()